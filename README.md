# thesis-monorepo
<<<<<<< HEAD

This repo stores links to every repo used for my undergraduate thesis.

**OceanSim Development Environment Setup**
This repo can be directly stored in your isaacsim/extsUser directory after installing isaacsim. The following instructions allow you to separate this git repo from isaacsim making it easier to maintain.

1. Follow installation instructions as shown in https://github.com/umfieldrobotics/OceanSim/blob/main/docs/subsections/installation.md
2. To setup development environment correctly create a symbolic link in isaacsim directory: <pre>cd isaacsim/extsUser
ln -s $THIS_REPO/OceanSim OceanSim</pre>
3. Setup venv in the isaacsim folder: <pre>cd isaacsim
rm requirements.txt
ln -s $THIS_REPO/requirements.txt requirements.txt
python3 -m venv .venv</pre>
4. In VScode install the Isaac Sim VS Code Edition extension. This will load python configs and the isaacsim development environment
5. To launch the development environment open vscode from the isaacsim folder (not this repo), source the venv and run: <pre> pip install -r requirements.txt </pre>

=======
This repo stores links to every repo used for my undergraduate thesis.
>>>>>>> 97dc706a
<|MERGE_RESOLUTION|>--- conflicted
+++ resolved
@@ -1,6 +1,4 @@
 # thesis-monorepo
-<<<<<<< HEAD
-
 This repo stores links to every repo used for my undergraduate thesis.
 
 **OceanSim Development Environment Setup**
@@ -16,6 +14,3 @@
 4. In VScode install the Isaac Sim VS Code Edition extension. This will load python configs and the isaacsim development environment
 5. To launch the development environment open vscode from the isaacsim folder (not this repo), source the venv and run: <pre> pip install -r requirements.txt </pre>
 
-=======
-This repo stores links to every repo used for my undergraduate thesis.
->>>>>>> 97dc706a
